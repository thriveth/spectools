#!/usr/bin/env python3
# -*- coding: utf-8 -*-

import warnings
import numpy as np
import matplotlib.pyplot as plt
from matplotlib.widgets import Button, SpanSelector
from astropy.table import Table
from astropy.io import ascii
from astropy.modeling import fitting, models
import lmfit as lm
import astropy.constants as c
import astropy.units as u
from helper_functions import wl_to_v, v_to_wl, v_to_deltawl, air_to_vacuum, \
    vacuum_to_air
from linelists import lislines, wlsdict, MWlines
import skylines.uves_sky_atlas as usa  # Remove?

class GalaxySpectrum(object):
    """ Insert docstring here.
    """

    objname = None
    datatable = Table()
    z = 0.0
    frequnit = u.kHz
    waveunit = u.Angstrom
    velunit = u.km/u.second
    dataunit = None
    resolution = None
    transitions = None
    preferred_flux = 'flam'

    def read_data(self, datafile):
        """ So far only calls ascii.read() with no fancy settings.
        """
        self.datatable = ascii.read(datafile)
        if not 'flux' in self.datatable.colnames:
            if self.preferred_flux in self.datatable.colnames:
                self.datatable[self.preferred_flux].name = 'flux'
            elif 'flam' in self.datatable.colnames:
                self.datatable['flam'].name = 'flux'
            elif 'fnu' in self.datatable.colnames:
                self.datatable['fnu'].name = 'flux'
            else:
                raise KeyError("No flux column recognized from name")

    def set_units(self, units=None):
        set_units(self.datatable, units=units)

    def add_transition(self, transname, ref_transition=None):
        t = add_transition(self, transname, ref_transition)
        return t

    def rebin(self, factor):
        """ CAUTION - changes the data table of this object."""
        t = rebin(self.datatable, factor)
        self.datatable = t
        print("Data have been rebinned by a factor of {}".format(factor))

    def smooth_data(self, width=1):
        return np.convolve(self.data, np.ones(width) / width, mode='same')

    def smooth_errs(self, width=1):
        return np.convolve(self.errs, np.ones(width) / width, mode='same')

    def velocity(self, cenwave):
        v = wl_to_v(self.wave.to(u.Angstrom).value, cenwave) * u.km / u.second
        return v

    @property
    def wave(self):
        """Docstring goes here"""
        return self.datatable['wave'].to(self.waveunit)

    @property
    def obswave(self):
        """Docstring goes here"""
        try:
            return self.datatable['obswave'].to(self.waveunit)
        except KeyError:
            print("Dataset does not distinguish true and obs wavelength")
            return self.data

    @property
    def data(self):  # TODO Maybe make this selectable instead of hardcoded?
        try:
            return self.datatable['flux'].quantity
        except KeyError:
            pass
        try:
            return self.datatable['fnu'].quantity
        except KeyError:
            raise KeyError('Flux must be either "flux", "flam" or "fnu".')

    @property
    def errs(self):
        return self.datatable['noise'].quantity

    @property
    def frequency(self):
        return (1 / self.wave.to(u.m) * c.c).to(self.frequnit)
        #return freq

    @property
    def restwave(self):
        return (self.wave / (1 + self.z)).to(self.waveunit)


class Transition(object):
    """ This object contains two kinds of information: Intrinsic information
    about the transition itself, and information about the observed propertiues
    of said transition in a given spectrum.

    Intrinsic properties are always given in rest-frame/laboratory wavelengths,
    while observed properties are given in observed wavelengths. This may be a
    little confusing, but it should have some logic to it, and it works.
    """
    # Metadata
    name = None
    galaxyname = None
    reference_transition = None
    fitted = False
    z = 0
    # Base quantities: assumed type is astropy.Quantity
    # Other quantities are numbers, assuming the relevant units e inherited.
    mask = None
    vac_wl = None  # *Restframe* wavelength in vacuum
    air_wl = None  # Scrap? Air conversion should be handled by galspec, keyá?
    wave = None    # Should later become array of *observed* wavelengths.
    data = None    #  -"- data
    errs = None    #  -"- errors

    @property
    def centroid(self):
        return self.vac_wl.value  # Make more smart one day

    @property
    def obs_centroid(self):
        return self.centroid * (1+self.z)

    @property
    def rest_wave(self):
        return self.wave.value / (1+self.z)

    @property
    def velocity(self):
        return wl_to_v(self.wave.value, self.centroid * (1. + self.z))

    @property
    def wave_resampled(self):
        if self.reference_transition is None:
            return self.wave.value
        else:
            wave = v_to_wl(
                self.reference_transition.velocity.value,
                self.centroid
            )
            return wave

    @property
    def thistype(self):
        return(type(self))

    @property
    def velocity_resampled(self):
        if self.reference_transition is None:
            return self.velocity
        else:
            return self.reference_transition.velocity

    @property
    def data_resampled(self):
        if self.reference_transition is None:
            return self.data
        else:  # if isinstance(self.reference_transition, Transition):
            newdata = np.interp(
                self.velocity_resampled, self.velocity, self.data
            )
            return newdata
<<<<<<< HEAD
        else:
            raise TypeError(
                "Parameter `transition` must be of the type Transition")

    @property
    def errs_resampled(self):
        # NB! This does not strictly treat errors correctly, but it is good
        # enough for our purposed.
        if self.reference_transition is None:
            return self.errs
        elif isinstance(self.reference_transition, Transition):
            newerrs = np.interp(
                self.velocity_resampled, self.velocity, self.errs
            )
            return newerrs
        else:
            raise TypeError(
                "Parameter `transition` must be of the type Transition")
=======
        # else:
        #     raise TypeError(
        #         "Parameter `transition` must be of the type Transition")
>>>>>>> ea60a3e7
    @property
    def mask_resampled(self):
        if self.reference_transition is None:
            return self.data
        else:  # if isinstance(self.reference_transition, Transition):
            floatmask = self.mask.astype(float)
            newfloatmask = np.around(np.interp(
                self.velocity_resampled, self.velocity, self.floatmask
            )).astype(bool)
            return newfloatmask
        # else:
        #     raise TypeError(
        #         "Attribute `transition` must be of the type Transition")

    def plot(self, ax=None, smooth=1, **kwargs):
        """ Insert docstring
        """
        if ax is None:
            fig, ax = plt.subplots(1)
        if self.mask is None:
            mask = np.zeros_like(self.data).astype(bool).value
        else:
            mask = self.mask
        invmask = np.invert(mask)
        data = np.convolve(self.data.value, np.ones(smooth)/smooth, mode='same')
        errs = np.convolve(self.errs.value, np.ones(smooth)/smooth, mode='same')
        plotdata = np.ma.masked_array(data, mask)
        invdata = np.ma.masked_array(data, invmask)
        ploterrs = np.ma.masked_array(errs, mask)
        inverrs = np.ma.masked_array(errs, invmask)
        p = ax.plot(
            self.velocity, plotdata, label=self.name,
            drawstyle='steps-mid', linestyle='-', **kwargs,
        )[0]
        ax.plot(
            self.velocity, invdata, label='_nolabel',
            drawstyle='steps-mid', linestyle='--',
            color=p.get_color()
        )


class SpecView(object):
    """ Docstring goes here.
    """
    def __init__(self, spectrum, ax=None, data=None, label='Data'):
        self.data = spectrum.datatable
        self.spectrum = spectrum
        self.ref_wl = None
        if ax is None:
            fig, ax = plt.subplots(1)
        self.dataplot = ax.plot(
            self.data['wave'], self.data['flux'],
            lw=1.5,
            drawstyle='steps-mid',
            label=label,
            color='black',
        )[0]
        self.errplot = None
        ax.axhline(0, ls='--', color='black')
        ax.set_ylabel(self.data['flux'].unit)
        ax.set_xlabel(self.data['wave'].unit)
        self._smooth_width = 1  # No smoothing by default
        self.ax = ax
        self.alt_xaxis = None
        self.altaxis_type = None
        self.skyatlas = None
        self.skylines_visible = False
        self._metal_absorption = None
        self._absorption_visible = False
        self._sky_lines = None
        self._sky_flux_limit = 1  # Sane default

    def toggle_sky_lines(self, min_flux=1):
        if min_flux != self._sky_flux_limit:  # Rebuild if new value passed
            self._sky_flux_limit = min_flux
            self.skyatlas = None
            self.skylines_visible = False
            for l in self._sky_lines:
                l.remove()
                del l
            self._sky_lines = None

        if self.skyatlas is None:
            print("Loading UVES sky line atlas...")
            self.skyatlas = usa.UvesSkyAtlas()
            self.skyatlas.load_lines()

        if self.skylines_visible:
            for l in self._sky_lines:
                l.set_visible(False)
            self.skylines_visible = False

        elif self._sky_lines is not None:
            for l in self._sky_lines:
                l.set_visible(True)
            self.skylines_visible = True

        else:
            print("Building sky line plot...")
            self._sky_lines = []
            for i, t in enumerate(self.skyatlas.line_collections.keys()):
                color = 'C{}'.format(i)
                for l in self.skyatlas.line_collections[t]:
                    if t == '800U':  # Hardcoded ugly hack bcs Srsly WTF ESO/UVES?!
                        self.skyatlas.line_collections[t]['CENTER'] = \
                            self.skyatlas.line_collections[t]['LAMBDA_AIR']
                    if l['FLUX'] > min_flux:
                        ll = self.ax.axvline(l['CENTER'], color=color)
                        self._sky_lines.append(ll)
            self.skylines_visible = True
    def toggle_errors(self):
        if self.errplot is None:
            self.errplot = self.ax.plot(
                self.data['wave'], self.data['noise'],
                lw=1.5,
                drawstyle='steps-mid',
                label='noise',
                color='0.8',
                zorder=0.
            )[0]
            self.smooth_width(self._smooth_width)
        else:
            self.errplot.remove()
            self.errplot = None
            #plt.draw()


    def toggle_restframe_xaxis(self):
        if self.altaxis_type == 'restframe':
            self.altx.remove()
            self.altaxis_type = None
        else:
            try:
                self.altx.remove()
            except:
                pass
            ax = self.ax
            altx = ax.twiny()
            self.altx = altx
            altx.set_xlim(self.restwave_lims.value)
            altx.set_xlabel('Restframe $\lambda$ [{}]'.format(self.spectrum.waveunit))
            self.altaxis_type = 'restframe'

    def toggle_frequency_xaxis(self):
        if self.altaxis_type == 'freq':
            self.altx.remove()
            self.altaxis_type = None
        else:
            try:
                self.altx.remove()
            except:
                pass
            ax = self.ax
            altx = ax.twiny()
            self.altx = altx
            altx.set_xlim(self.freq_lims.value)
            altx.set_xlabel(self.spectrum.frequnit)
            self.altaxis_type = 'freq'

    def toggle_velocity_xaxis(self):
        if self.ref_wl is None:
            self.ref_wl = float(input('Please enter reference wavelength > '))
        ref_wl = self.ref_wl

        if self.altaxis_type == 'vel':
            self.altx.remove()
            self.altaxis_type = None
        else:
            try:
                self.altx.remove()
            except:
                pass
            ax = self.ax
            altx = ax.twiny()
            self.altx = altx
            altx.set_xlim(self.vel_lims.value)
            altx.set_xlabel(self.spectrum.velunit)
            self.altaxis_type = 'vel'


    def toggle_metal_absorption(self):
        # If already drawn and visible, hide.
        if self._absorption_visible:
            for absln in self._metal_absorption.keys():
                self._metal_absorption[absln].set_visible(False)
                self._metal_annotations[absln].set_visible(False)
            self._absorption_visible = False
        # If not drawn (and consequentially not visible), draw and set visible:
        elif self._metal_absorption is None:
            print("Populating absorption line list...")
            from linelists import MWlines
            self._metal_absorption = {}
            self._metal_annotations = {}
            for absln in MWlines.keys():
                control_waverange = \
                    ((MWlines[absln] * (1.+self.spectrum.z) > self.spectrum.wave.value.min()) &
                     (MWlines[absln] * (1.+self.spectrum.z) < self.spectrum.wave.value.max()))
                if not control_waverange:
                    continue
                self._metal_absorption[absln] = self.ax.axvline(
                    MWlines[absln] * (1. + self.spectrum.z),
                    color='lightgray',
                    linestyle=':'
                )
                self._metal_annotations[absln] = self.ax.annotate(
                    absln,
                    xy=(MWlines[absln] * (1 + self.spectrum.z), 0.85),
                    xycoords=('data', 'axes fraction'),
                    color='gray',
                    backgroundcolor='w',
                    rotation=90,
                )
                self._absorption_visible = True
        # If already drawn, but hidden, set to visible:
        else:
            for absln in self._metal_absorption.keys():
                self._metal_absorption[absln].set_visible(True)
                self._metal_annotations[absln].set_visible(True)
                self._absorption_visible = True
        return

    def smooth_width(self, width=1):
        """ Smooths the plotted data by the width set; default is 1.
        Width is measured in data bins.
        """
        self._smooth_width = width
        if width < 1:
            warnings.warn(
                'Kernel width cannot be less than 1 \nIgnoring.',
                RuntimeWarning

            )
            return
        width = max(round(width), 1)
        self.dataplot.set_data(
            self.dataplot.get_data()[0],
            self.spectrum.smooth_data(width)
        )
        if self.errplot is not None:
            self.errplot.set_data(
                self.errplot.get_data()[0],
                self.spectrum.smooth_errs(width)
            )


    @property
    def freq_lims(self):
        out = (
            c.c / (self.ax.get_xbound() * self.data['wave'].unit)
        ).to(self.spectrum.frequnit)
        #print(out)
        self.altx.set_xlim(out.value)#[0], out[1])
        return out

    @property
    def restwave_lims(self):
        wave = (
            np.array(self.ax.get_xbound()) * self.spectrum.waveunit
        ).to(u.Angstrom)
        restwave = wave / (1 + self.spectrum.z)
        self.altx.set_xlim(restwave.value)
        return restwave

    @property
    def vel_lims(self):
        ref_wl = self.ref_wl
        wave = (
            np.array(self.ax.get_xbound()) * self.spectrum.waveunit
        ).to(u.Angstrom)
        ref_wl = (ref_wl * self.spectrum.waveunit).to(u.Angstrom)
        out = (
            wl_to_v(wave, ref_wl) * (u.km / u.second)
        ).to(self.spectrum.velunit)
        self.altx.set_xlim(out.value)
        return out


class SimpleFitGUI(object):
    """ Simple interactive GUI for fitting a model to a 1D spectrum.
    By default, the model is a linear one, but any lmfit.Model object can be
    passed (still needs testing though).

    Usage:

    - Initialize the gui with data, model etc.: `fitter = SimpleFitGUI(...)`
    - Call it to open the GUI: `fitter()`
    - Click and drag to mark regions, and the fit will be updated in real time.
    - At any time, use `fitter.report()` to get a summary of the current best
      fit.
    - Press the OK button to have the data normalized by the current best-fit
      model saved to the `Transition` object passed to the fitter.
    - Press the Clear button to reset interface (TODO also reset parameters?)
    """
    # TODO: Maybe also pass the ModelResult or at least the best-fit parameters
    # to the Transition object?

    # Class attributes:
    model = None  # For simple subclassing to specialized cases -> save effort

    # Now, init and all the instance vars
    def __init__(self, galaxy, transition, model=None, smooth=6, show_lines=True):
        """
        Parameters
        ----------
        galaxy : GalaxySpectrum
            The galaxy spectrum to fit.
        transition : Transition
            Transition to work on. This must (?) be in the `transitions` dict of
            the GalaxySpectrum passed to the GUI.
        model : lmfit.models.Model
            The model to fit to the data. By default a linear function.
        """
        self.galaxy = galaxy
        if smooth is None:
            kernelwidth = 1
        else:
            kernelwidth = max(1, smooth)  # Kernel cannot be less than 1.
        self.plotdata = np.convolve(
            self.galaxy.data, np.ones(kernelwidth)/kernelwidth, mode='same')
        self.transition = transition
        self.centroid = transition.centroid * (1 + galaxy.z)
        self.idx = np.zeros_like(self.galaxy.data.value).astype(bool)
        if model is None:
            if self.model is None:
                self.model = lm.models.LinearModel(name='cont')
        else:
            self.model = model
        self.params = self.model.make_params(slope=0.01, intercept=0)
        self.fitresults = {a:np.nan for a in self.model.param_names}  # Using this?
        self.modelplot = None
        self.model_fitted = None
        self.fitted = False
        self.fig, self.ax = plt.subplots(1)
        self._build_plot()
        if show_lines:
            add_line_markers(self, ls='--')

    def _build_plot(self):
        """ Name should be self explaining. Separated from `__init__` for
        simplicity, and because I suspected this function could come in handy
        for debugging and other tinkering purposes later.
        """
        self.ax.plot(
            self.galaxy.wave, self.plotdata, 'k',
            drawstyle='steps-mid',
            label=self.transition.name
        )
        self.ax.set_xlim(self.centroid-10, self.centroid+10)
        self.ax.fill_between(
            self.galaxy.wave.value,
            self.galaxy.errs.data,
            color='gray', alpha='.5'
        )
        # print(np.median(self.data))
        self.ax.set_ylim(bottom=0., top=np.median(self.galaxy.data.value) * 2.)
        axshw = self.fig.add_axes([0.92, 0.82, 0.09, 0.06])
        axclr = self.fig.add_axes([0.92, 0.75, 0.09, 0.06])
        ax_ok = self.fig.add_axes([0.92, 0.68, 0.09, 0.06])
        self.shwbu = Button(axshw, 'Print')
        self.clrbu = Button(axclr, 'Clear')
        self.ok_bu = Button(ax_ok, 'OK')
        self.shwbu.on_clicked(self._on_show_button)
        self.clrbu.on_clicked(self._on_clr_button)
        self.ok_bu.on_clicked(self._on_ok_button)
        if self.centroid is not None:
            self.ax.axvline(
                x=self.centroid, linestyle='--', color='gray', alpha=.6, lw=1.5)
        # if self.transition is not None:
        #     self.ax.legend(loc='lower left')
        self.ax.set_title("{} {}".format(self.galaxy.objname, self.transition.name))
        s = 'Click and drag to mark ranges to include in fit.'# \n \
        helptext = self.ax.text(
            .5, .95, s,
            bbox=dict(
                fc='white', ec='0.8', alpha=.9, boxstyle='round'
            ),
            horizontalalignment='center',
            verticalalignment='top',
            transform=self.ax.transAxes
        )
        span = self.galaxy.wave.diff().mean().value * 5
        self.span = SpanSelector(
            self.ax, self._onselect, 'horizontal', useblit=True, minspan=span,
        )

    def __call__(self):
        self.fig.show()

    def _onselect(self, vmin, vmax):
        ###============================================
        # Set everything between vmin and vmax to True.
        ###============================================
        mask = np.where((self.galaxy.wave.value > vmin) &
                        (self.galaxy.wave.value < vmax))
        self.idx[mask] = True
        self.ax.axvspan(vmin, vmax, color='C1', alpha=1.0, zorder=0, picker=True)
        self._fit_and_update()
        self.fitted = True
        self.fig.canvas.draw()

    def _fit_and_update(self):
        # If already fitted, just update existing ModelResult
        weights = self.galaxy.errs[self.idx].value ** -1
        #weights /= weights.sum()
        self.weights = weights
        if not self.fitted:
            self.model_fitted = self.model.fit(
                self.galaxy.data[self.idx].value,
                self.params,
                x=self.galaxy.wave[self.idx].value,
                weights=weights,  #self.galaxy.errs[self.idx].value**2,
            )
        else:
            self.model_fitted.fit(
                self.galaxy.data[self.idx].value,
                self.params,
                x=self.galaxy.wave[self.idx].value,
                weights=weights,  # self.galaxy.errs[self.idx].value**2,
            )
        # If best-fit already plotted, just update that one.
        if self.modelplot is None:
            self.modelplot = self.ax.plot(
                self.galaxy.wave.value,
                self.galaxy.wave.value * self.model_fitted.best_values['slope'] \
                + self.model_fitted.best_values['intercept'],
                color='C0',
            )[0]
        else:
            self.modelplot.set_data(
                self.galaxy.wave.value,
                self.galaxy.wave.value * self.model_fitted.best_values['slope'] \
                    + self.model_fitted.best_values['intercept'],
            )
        plt.draw()
        return  # self.model_fitted

    def _on_ok_button(self, event):
        # Only interested in immediate surroundings
        mask = np.where(
            (self.galaxy.restwave.value > self.transition.centroid - 50)
            & (self.galaxy.restwave.value < self.transition.centroid + 50))
        # Cut out wavelength range
        self.transition.wave = self.galaxy.wave[mask]
        # Divide by the best-fit model in a way independent of which model we
        # are using, for better subclassing later.
        best_fit_eval = self.model_fitted.eval(
            self.model_fitted.params,
            x=self.transition.wave.value) * self.galaxy.datatable['flux'].unit
        self.transition.data = self.galaxy.data[mask] / best_fit_eval
        self.transition.errs = self.galaxy.errs[mask] / best_fit_eval
        self.transition.z = self.galaxy.z
        self.transition.fitted = True
        self.galaxy.transitions[self.transition.name] = self.transition
        print(
            "Normalized data saved to Transition {} in spectrum {}".format(
                self.transition.name, self.galaxy.objname
            )
        )

    def _on_show_button(self, event):
        self.report()

    def _on_clr_button(self, event):
        # print(self.fitted)
        if self.fitted:
            self.ax.patches = []
            self.ax.lines.pop()
            self.idx[:] = False
            self.fig.canvas.draw()
            self.fitted = False
            self.modelplot = None
        else:
            print("Nothing to clear up")

    def report(self):
        """ Prints the fitting results, errors and statistics to stdout."""
        if self.model_fitted is not None:
            print(self.model_fitted.fit_report())
        else:
            print("No fits performed so far")



class SimpleMaskGUI(SimpleFitGUI):
    """ Interactively set map on Transition data.
    masks being averaged like the rest at resampling.

    (Possibly more flexibility to be added later)
    """
    def __init__(self, transition, smooth=6):
        """
        Parameters
        ----------
        transition : Transition
            Transition to work on. This must (?) be in the `transitions` dict of
            the GalaxySpectrum passed to the GUI.
        smooth : int
            number of pixels by with to smooth the data for presentation.
        """
        self.transition = transition
        if smooth is None:
            kernelwidth = 1
        else:
            kernelwidth = max(1, smooth)  # Kernel cannot be less than 1.
        self.kernelwidth = kernelwidth
        self.data = transition.data#.value
        self.wave = transition.velocity#.value
        self.mask = np.zeros_like(
            self.transition.velocity).astype(bool)
        self.fig, self.ax = plt.subplots(1)
        self._build_plot()

    def _onselect(self, vmin, vmax):
        idx = np.where((self.transition.velocity > vmin) &
                       (self.transition.velocity < vmax))
        self.mask[idx] = True
        self.ax.axvspan(vmin, vmax, color='C2', alpha=0.5, zorder=0)
        self.fig.canvas.draw()

    def _on_ok_button(self, event):
        self.transition.mask = self.mask
        self.ax.patches = []
        self.ax.lines = []  #.pop()
        self.transition.plot(self.ax, smooth=self.kernelwidth, color='k')


    def _build_plot(self):
        """ Name should be self explaining. Separated from `__init__` for
        simplicity, and because I suspected this function could come in handy
        for debugging and other tinkering purposes later.
        """
        self._dataplot = self.ax.plot(
            self.transition.velocity,
            self.plotdata, 'k',
            drawstyle='steps-mid',
            label=self.transition.name
        )[0]
        self.ax.set_xlim(-1500, 1500)
        self.ax.fill_between(
            self.transition.velocity,
            self.transition.errs,#.value,
            color='gray', alpha=.5
        )
        # print(np.median(self.data))
        self.ax.set_ylim(bottom=0., top=np.median(self.data) * 2.)
        axshw = self.fig.add_axes([0.92, 0.82, 0.09, 0.06])
        axclr = self.fig.add_axes([0.92, 0.75, 0.09, 0.06])
        ax_ok = self.fig.add_axes([0.92, 0.68, 0.09, 0.06])
        self.shwbu = Button(axshw, 'Print')
        self.clrbu = Button(axclr, 'Clear')
        self.ok_bu = Button(ax_ok, 'OK')
        self.shwbu.on_clicked(self._on_show_button)
        self.clrbu.on_clicked(self._on_clr_button)
        self.ok_bu.on_clicked(self._on_ok_button)
        self.ax.set_title("{} {}".format(
            self.transition.galaxyname, self.transition.name))
        s = 'Click and drag to mark ranges to mask out.'# \n \
        helptext = self.ax.text(
            .5, .95, s,
            bbox=dict(
                fc='white', ec='0.8', alpha=.9, boxstyle='round'
            ),
            horizontalalignment='center',
            verticalalignment='top',
            transform=self.ax.transAxes
        )
        span = np.diff(self.transition.velocity).mean() * 5
        self.span = SpanSelector(
            self.ax, self._onselect, 'horizontal', minspan=span,)
    @property
    def plotdata(self):
        pd = np.ma.masked_array(self.data, self.mask)
        if self.kernelwidth > 1:
            pd = np.convolve(
                pd, np.ones(self.kernelwidth)/self.kernelwidth, mode='same')
        return pd


def rebin(table, factor):
    """ Expects column names "wave", "flux", "noise"
    """
    remainder = len(table) % factor
    if remainder > 0:
        table = table[:-remainder]
    num_groups = len(table) / factor
    groups = np.arange(num_groups).repeat(factor)
    wave_bin = table['wave'].group_by(groups).groups.aggregate(np.mean)
    flux_bin = table['flux'].group_by(groups).groups.aggregate(np.mean)
    errs_bin = (table['noise']**2).group_by(groups).groups.aggregate(np.sum)
    errs_bin = np.sqrt(errs_bin) / factor
    return Table([wave_bin, flux_bin, errs_bin])


def plot_lines(spectrum, ax=None, smooth=False, binning=False):
    """This is just automated production of a specific plot,
    nothing generalizable.
    """
    hislines = [
        # 'Si IV 1122',
        'Si III 1206',
        'Si IV 1393',
        'Si IV 1402'
    ]
    #fig, axes = plt.subplots(2, 1, sharex=True)
    fig = plt.figure()
    ax0 = plt.subplot(211)
    ax1 = plt.subplot(413, sharex=ax0)
    ax2 = plt.subplot(414, sharex=ax0)

    data = spectrum.datatable['flux']
    wave = spectrum.wave

    if binning:
        # print(len(data))
        remainder = len(data) % binning
        # print(remainder)
        if remainder != 0:
            data = data[:-remainder]
            wave = wave[:-remainder]
        data = data.reshape(-1, binning).mean(1)
        wave = wave.reshape(-1, binning).mean(1)

    if smooth:
        data = np.convolve(data, np.ones(smooth) / smooth, mode='same')
    refwave = 1215.67 * (1 + spectrum.z)
    vels = wl_to_v(wave.value, refwave)
    idx = np.where((vels > -1500) & (vels < 1500))
    ax0.plot(
        vels[idx], data[idx],
        drawstyle='steps-mid',
        color='darkgray',
        label=r'Ly$\alpha$',
    )

    for line in lislines:
        refwave = wlsdict[line] * (1 + spectrum.z)
        vels = wl_to_v(wave.value, refwave)
        idx = np.where((vels > -1500) & (vels < 1500))
        ax1.plot(
            vels[idx], data[idx],
            drawstyle='steps-mid',
            label=line
        )
    for line in hislines:
        refwave = wlsdict[line] * (1 + spectrum.z)
        vels = wl_to_v(wave.value, refwave)
        idx = np.where((vels > -1500) & (vels < 1500))
        ax2.plot(
            vels[idx], data[idx],
            drawstyle='steps-mid',
            label=line
        )
    for aa in ax0, ax1, ax2:
        aa.axhline(0, color='k', ls='--')
        aa.axvline(0, color='k', ls=':')
    ax1.legend(framealpha=1.).draggable()
    ax2.set_xlabel('Velocity [km s$^{-1}$]')
    ax2.legend(framealpha=1.).draggable()
    ax2.set_xlim(-1500, 1500)
    return


def set_units(intable, units=None, inplace=True):
    """ Sets the proper units for a GalaxySpectrum datatable
    which in turn is an astropy.table).

    Mainly written with the MagE spectra in mind.

    Parameters
    ----------
    intable : astropy.table.Table
        The table to set the units for
    units : list of astropy.units  (optional)
        Units to give the columns. If shorter than number of columns,
        the `len(units)` first columns will be given units.
    """
    if units is None:
        units = np.array([
            u.Angstrom,
            u.erg / (u.cm ** 2 * u.Hz * u.second),
            u.erg / (u.cm ** 2 * u.Hz * u.second),
            u.Angstrom,
            u.erg / (u.cm ** 2 * u.Hz * u.second),
        ])
    # Return modified copy or operate on original input?
    if not inplace:
        table = intable.copy()
    else:
        table = intable

    for i, unit in enumerate(units):
        table.columns[i].unit = unit
    if not inplace:
        return table
    return


def add_transition(galaxy_spectrum, transname, ref_transition=None):
    """ NB! THIS FUNCTION ALTERS THE INPUT OBJECT.

    Convenience function to add transitions from my lists to a
    GalaxySpectrum instance. Of course, one can construct the transitions
    manually and name them anything one wants.

    Parameters
    ----------
    galaxy_spectrum : GalaxySpectrum
        Instance of the GalaxySpectrum class, to which the transition should be
        added.
    transname : str
        Must be in linelists.MWlines
    ref_transition : str
        Transition onto whose velocity scale to resample the other transitions
        AOD and similar per-bin, multi/transition analyzes.
        Must be in galaxy_spectrum.transitions. This function does not check for
        this, but later computations will mess up if the requirement is not met.
    """
    t = Transition()
    t.name = transname
    t.galaxyname = galaxy_spectrum.objname
    t.z = galaxy_spectrum.z if galaxy_spectrum else 0
    t.vac_wl = MWlines[transname] * galaxy_spectrum.datatable['wave'].unit
    if galaxy_spectrum.transitions is None:
        galaxy_spectrum.transitions = {}
    if ref_transition is not None:
        t.reference_transition = ref_transition
    galaxy_spectrum.transitions[transname] = t
    return t

def add_line_markers(view, color1='C0', color2='C2', **kwargs):
    # First redshifted
    for i in MWlines:
        p = view.ax.axvline(MWlines[i], color=color1, **kwargs)
        view.ax.annotate(
            i+"_MW", (MWlines[i], 0.85), xycoords=('data', 'axes fraction'),
            color=color1, rotation=270, size='x-small')
        q = view.ax.axvline(MWlines[i]*(1+view.galaxy.z), color=color2, **kwargs)
        view.ax.annotate(
            i, (MWlines[i] * (1+view.galaxy.z), 0.85), xycoords=('data', 'axes fraction'),
            color=color2, rotation=270, size='x-small')<|MERGE_RESOLUTION|>--- conflicted
+++ resolved
@@ -178,10 +178,6 @@
                 self.velocity_resampled, self.velocity, self.data
             )
             return newdata
-<<<<<<< HEAD
-        else:
-            raise TypeError(
-                "Parameter `transition` must be of the type Transition")
 
     @property
     def errs_resampled(self):
@@ -189,19 +185,12 @@
         # enough for our purposed.
         if self.reference_transition is None:
             return self.errs
-        elif isinstance(self.reference_transition, Transition):
+        else:
             newerrs = np.interp(
                 self.velocity_resampled, self.velocity, self.errs
             )
             return newerrs
-        else:
-            raise TypeError(
-                "Parameter `transition` must be of the type Transition")
-=======
-        # else:
-        #     raise TypeError(
-        #         "Parameter `transition` must be of the type Transition")
->>>>>>> ea60a3e7
+
     @property
     def mask_resampled(self):
         if self.reference_transition is None:
@@ -691,7 +680,7 @@
 
     (Possibly more flexibility to be added later)
     """
-    def __init__(self, transition, smooth=6):
+    def __init__(self, transition, smooth=6, showlines=True):
         """
         Parameters
         ----------
@@ -713,6 +702,8 @@
             self.transition.velocity).astype(bool)
         self.fig, self.ax = plt.subplots(1)
         self._build_plot()
+        if showlines:
+            add_line_markers(self, ls='--')
 
     def _onselect(self, vmin, vmax):
         idx = np.where((self.transition.velocity > vmin) &
