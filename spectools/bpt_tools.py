--- conflicted
+++ resolved
@@ -13,12 +13,7 @@
 def plot_bpt(fluxes=None, diagnostic='OIII', ax=None):
     if not ax:
         fig, ax = plt.subplots(1)
-<<<<<<< HEAD
     xcloud = 'OI/Ha' if diagnostic=='OI' else 'OIII/Ha'
-=======
-    xcloud = 'OI/Ha' if diagnostic='OI' else 'OIII/Ha'
->>>>>>> 9113176e
-
     return
 
 
