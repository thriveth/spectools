#!/usr/bin/env python3
# -*- coding: utf-8 -*-

import numpy as np
import matplotlib.pyplot as plt
from .spectools import GalaxySpectrum, SimpleFitGUI, SpecView
from .helper_functions import wl_to_v, v_to_wl, v_to_deltawl, deltawl_to_v
from matplotlib.widgets import CheckButtons, SpanSelector, RadioButtons, Button
from astropy.io.misc import yaml
from astropy.table import Table
from astropy.convolution import interpolate_replace_nans, convolve
from statsmodels.nonparametric.kernel_regression import KernelReg

class LyaGUI(SimpleFitGUI):
    """ This is a GUI to perform model-independent measurements of Ly-alpha line
    profiles (primarily interesting for emission).

    It measures the following craracteristics, when present:
        - Equivalent Width
        - Red and blue peak velocity and separation
        - Red and blue peak flux relative to continuum, and their ratio
        - Red and blue integrated flux, and their ratio
        - Peak-to-valley flux ratios.
        - Asymmetry (crookedity?) of red peak
    """
    galaxy_name = ''
    data = None
    interp = None
    errors = None
    # mask = None
    smoothed = None
    num_realizations = 1000
    z = 0.
    summary_dict = {}

    _current_peak = 'Red'
    _peaks = np.array(['Red', 'Blue', 'Valley'])
    _peak_on = np.array([True, True, True])
    _colors = {'Red': 'tab:red', 'Blue': 'tab:blue', 'Valley': '0.7'}
    _extra_plots = {}

    def __init__(self, summaryfile=None, inwave=None, indata=None, inerrs=None,
                 inmask=None, smooth=None):
        self.data = indata
        self.wave = inwave
        self.errs = inerrs
        self.mask = inmask
        if summaryfile:
            self.open_summary(summaryfile)
            # Interpolate masked areas
            self.data[self.mask] = np.nan
            self.nonnanidx = np.where(~self.mask)[0]
            self.interp = np.interp(
                self.wave, self.wave[self.nonnanidx], self.data[self.nonnanidx])
            self.interr = np.interp(
                self.wave, self.wave[self.nonnanidx], self.errs[self.nonnanidx])
        if smooth == 'll':
            lle = KernelReg(self.interp, self.wave, 'c', bw=[10])
            mean, marg = lle.fit()
            del marg
            self.smoothed = mean
        elif smooth == 'box':
            mean = np.convolve(self.data, np.array([1, 1, 1])/3)
        else:
            self.smoothed = self.data
        self._build_plot()

    def open_summary(self, summary_file):
        # TODO Fix summaries to contain errors. Unfortunately, that means
        # redoing the whole darn thing.... Sigh.
        with open(summary_file) as f:
            summary = yaml.full_load(f)
        self.z = summary['redshift']
        self.galaxy_name = summary['galaxyname']
        self.data = np.array(summary['transitions']['Ly alpha']['data'])
<<<<<<< HEAD
        self.errors = np.array(summary['transitions']['Ly alpha']['errs'])
        self.wave = np.array(summary['transitions']['Ly alpha']['wave'])
        self.mask = np.array(summary['transitions']['Ly alpha']['mask'])
        self._cont_fit_params = summary['transitions']['Ly alpha']
=======
        self.errs = np.array(summary['transitions']['Ly alpha']['errs'])
        self.wave = np.array(summary['transitions']['Ly alpha']['wave'])
        self.mask = np.array(summary['transitions']['Ly alpha']['mask'])
        try:
            self._cfp = summary['transitions']['Ly alpha']['cont_fit_params']
        except KeyError:
            self._cfp = summary[
                'transitions']['Ly alpha']['continuum_fit_params']


        self._cont = self.wave * self._cfp['slope'] + self._cfp['intercept']
>>>>>>> aef421f1

    def _build_plot(self):
        self.fig = plt.figure(figsize=(8, 4))
        self.ax = self.fig.add_axes([0.08, 0.08, 0.8, 0.8])
        self.chax = self.fig.add_axes([0.90, 0.55, 0.09, 0.3], frameon=False)
        self.chax.set_title('Components \npresent', size='x-small')
        self.rax = self.fig.add_axes([0.90, 0.25, 0.09, 0.2], frameon=False)
        self.rax.set_title('Current \ncomponent', size='x-small')
        self.okax = self.fig.add_axes([0.9, 0.05, 0.09, 0.08])
        self.ok_button = Button(self.okax, 'Done')
        self.ok_button.on_clicked(self._ok_clicked)
        self.reax = self.fig.add_axes([0.9, 0.15, 0.09, 0.08])
        self.re_button = Button(self.reax, 'Reset')
        self.re_button.on_clicked(self._reset_clicked)
        for ax in self.chax, self.rax:
            ax.tick_params(length=0, labelleft='off', labelbottom='off')
        self.ax.plot(self.wave, self.data, 'k-', drawstyle='steps-mid')
        if self.interp is not None:
            self.ax.plot(self.wave, self.interp, '-', color='C1', zorder=0)
        # if self.smoothed is not None:
        #     self.ax.plot(self.wave, self.smoothed, '-', color='C2')
        self.ax.axhline(0, ls='-', color='k', lw=1)
        self.ax.axvline(1215.67 * (1 + self.z), ls=':', color='k', lw=.8)
        self.ax.axhline(1, ls=':', color='k', lw=.8)
        # Insert check buttons
        clabels = self._peaks
        cons = self._peak_on
        self.check = CheckButtons(self.chax, clabels, cons)
        self.check.on_clicked(self._check_clicked)
        rlabels = clabels[np.where(cons)]
        self.radio = RadioButtons(self.rax, rlabels)
        # self.radio.on_clicked(self._radio_clicked)
        self._selector = SpanSelector(
            self.ax, self._onselect, 'horizontal',
            minspan=self._wave_diffs.mean() * 5, )
        self.ax.set_xlabel('Wavelength')
        self.ax.set_ylabel('Normalized flux')

    def _onselect(self, xmin, xmax):
        self.fit_active(xmin, xmax)

    def _ok_clicked(self, event):
        self.save_summary()
        plt.close(self.ax.figure)

    def _reset_clicked(self, event):
        self.summary_dict = {}
        for a in self._extra_plots.values(): a.remove()
        print('You presset RESET and are now back to scratch.')

    def _radio_clicked(self, event):
        self._selector.rectprops['facecolor'] = self._colors[event]

    def _check_clicked(self, event):
        print('Event: ', event)
        self.rax.remove()
        self.rax = self.fig.add_axes([0.90, 0.25, 0.09, 0.2], frameon=False)
        self.rax.set_title('Current \ncomponent', size='x-small')
        rlabels = self._peaks[np.where(self.check.get_status())]
        self.radio = RadioButtons(self.rax, rlabels)
        plt.draw()

    def measure_flux(self, xmin, xmax, iters=1):
        idx = np.where((self.wave > xmin) & (self.wave < xmax))
        wav = self.wave[idx]
        vel = wl_to_v(wav, self.refwave)
        dat = self.interp[idx]  # - 1
        fluxes, vmaxs, vmins, fwhms = [], [], [], []
        bhms, rhms, asymmetry = [], [], []
        fmax, fmin = [], []
        if self.errs is None:
            iters = 1
        for i in range(iters):
            perturb = np.array(
                [np.random.normal(scale=e) for e in self.errs[idx]])
            if i > 0:
                pertdata = dat + perturb
            else:
                pertdata = dat
            # fluxes.append(((pertdata - 1) * self._wave_diffs[idx]).sum())
            fluxes.append(((pertdata) * self._wave_diffs[idx]).sum())
            vmaxs.append(vel[pertdata.argmax()])
            vmins.append(vel[pertdata.argmin()])
            cumflux = np.cumsum(pertdata - 1)
            # cumflux = np.cumsum(pertdata)
            q05 = vel[np.absolute(cumflux / cumflux.max() - 0.05).argmin()]
            q50 = vel[np.absolute(cumflux / cumflux.max() - 0.50).argmin()]
            q95 = vel[np.absolute(cumflux / cumflux.max() - 0.95).argmin()]
            A = (q95 - q50) / (q50 - q05)
            asymmetry.append(A)
            fwidx = np.where(pertdata - 1 > (pertdata - 1).max()/2)[0]
            bhm = vel[fwidx.min()]
            rhm = vel[fwidx.max()]
            bhms.append(bhm)
            rhms.append(rhm)
            fmax.append((pertdata-1).max())
            fmin.append((pertdata-1).min())
            # fmax.append((pertdata).max())
            # fmin.append((pertdata).min())
            fwhms.append(rhm-bhm)
        return fluxes, vmaxs, vmins, fwhms, bhms, rhms, asymmetry, fmin, fmax

    def absolute_flux(self, xmin=None, xmax=None, iters=1):
        # TODO Write sane defaults for xmin and xmax, should go via velocity.
        afs = []
        afarray = (self.interp - 1) * self._cont
        aferrar = (self.interr) * self._cont
        if xmin:
            afarray[self.wave < xmin] = 0
        if xmax:
            afarray[self.wave > xmax] = 0
        if self.errs is None:
            iters = 1
        for i in range(iters):
            if i == 0:
                pertdata = afarray
            else:
                perturb = np.array(
                    [np.random.normal(scale=e) for e in np.absolute(aferrar)])
                pertdata = afarray + perturb
            afs.append((pertdata * self._wave_diffs).sum())
        self.summary_dict['AbsFlux'] = np.percentile(afs, [2.5, 16, 50, 84, 97.5])
        return self.summary_dict['AbsFlux']  # np.atleast_1d(afs)

    def equivalent_width(self, xmin=None, xmax=None, iters=1000):
        ews = []
        ewarray, ewerrar = (self.interp - 1), self.interr
        if xmin:
            ewarray[self.wave < xmin] = 0
        if xmax:
            ewarray[self.wave > xmax] = 0
        if self.errs is None:
            iters = 1
        for i in range(iters):
            if i == 0:
                pertdata = ewarray
            else:
                perturb = np.array(
                    [np.random.normal(scale=e) for e in np.absolute(ewerrar)])
                pertdata = ewarray + perturb
            ews.append((pertdata * self._wave_diffs).sum())
        print(np.std(ews))
        self.summary_dict['EW_lya'] = np.percentile(ews, [2.5, 16, 50, 84, 97.5])
        return self.summary_dict['EW_lya']

    def fit_red(self, xmin, xmax):
        self._selector.rectprops['facecolor'] = 'tab:red'
        self._extra_plots['redspan'] = self.ax.axvspan(
            xmin, xmax, color=self._colors['Red'], alpha=.5, zorder=0)
        flux, vpeak, vmin, fwhm, bhms, rhms, A_qs, fmin, fmax = \
            self.measure_flux(xmin, xmax, iters=1000)
        self.summary_dict['Red'] = {
            'range': (xmin, xmax),
            'flux': np.percentile(flux, [2.5, 16, 50, 84, 97.5]),
            'fmax': np.percentile(fmax, [2.5, 16, 50, 84, 97.5]),
            'vpeak': np.percentile(vpeak, [2.5, 16, 50, 84, 97.5]),
            'fwhm': np.percentile(fwhm, [2.5, 16, 50, 84, 97.5]),
            'blue_at_half_width': np.percentile(bhms, [2.5, 16, 50, 84, 97.5]),
            'red_at_half_width': np.percentile(rhms, [2.5, 16, 50, 84, 97.5]),
            'Asymmetry': np.percentile(A_qs, [2.5, 16, 50, 84, 97.5]),
        }
        print('Fitting red peak')
        print(xmin, xmax)

    def fit_blue(self, xmin, xmax):
        self._extra_plots['bluespan'] = self.ax.axvspan(
            xmin, xmax, color=self._colors['Blue'], alpha=.5, zorder=0)
        flux, vpeak, vmin, fwhm, bhms, rhms, A_qs, fmin, fmax = \
            self.measure_flux(xmin, xmax, iters=1000)
        self.summary_dict['Blue'] = {
            'range': (xmin, xmax),
            'flux': np.percentile(flux, [2.5, 16, 50, 84, 97.5]),
            'fmax': np.percentile(fmax, [2.5, 16, 50, 84, 97.5]),
            'vpeak': np.percentile(vpeak, [2.5, 16, 50, 84, 97.5]),
            'fwhm': np.percentile(fwhm, [2.5, 16, 50, 84, 97.5]),
            'blue_at_half_width': np.percentile(bhms, [2.5, 16, 50, 84, 97.5]),
            'red_at_half_width': np.percentile(rhms, [2.5, 16, 50, 84, 97.5]),}
        print("The following has been added/overwritten"
              + " in the summary_dict['Blue'].")
        return self.summary_dict['Blue']

    def fit_valley(self, xmin, xmax):
        flux, vpeak, vmin, fwhm, bhms, rhms, A_qs, fmin, fmax = \
            self.measure_flux(xmin, xmax, iters=1000)
        self._extra_plots['Valley'] = self.ax.axvspan(
            xmin, xmax, color=self._colors['Valley'], alpha=5.)
        self.summary_dict['Valley'] = {
            'range': (xmin, xmax),
            'minflux': np.percentile(fmin, [2.5, 16, 50, 84, 97.5]),
            'vmin': np.percentile(vmin, [2.5, 16, 50, 84, 97.5])}
        # print(xmin, xmax)
        print('Fitting valley')
        print("The following has been added/overwritten"
              + " in the summary_dict['Valley'].")
        return self.summary_dict['Valley']

    def fit_active(self, xmin, xmax):
        if self.radio.value_selected == 'Blue':
            self.fit_blue(xmin, xmax)
        elif self.radio.value_selected == 'Red':
            self.fit_red(xmin, xmax)
        elif self.radio.value_selected == 'Valley':
            self.fit_valley(xmin, xmax)

    fitfuncs = {'Red': fit_red, 'Blue': fit_blue, 'Valley': fit_valley}

    def save_summary(self):
        # TODO: Implement something.
        pass

    @property
    def _wave_diffs(self):
        diffs = self.wave[1:] - self.wave[:-1]
        diffs = np.append(diffs, diffs[-1])
        return diffs

    @property
    def refwave(self):
        return 1215.67 * (1 + self.z)

    @property
    def ref_wl(self):
        return 1215.67 * (1 + self.z)

    def __call__(self):
        self.fig.show()


"""
TODO: The things Max wished for
FWHM_red DONE
FWHM_blue DONE
F_valley / F_peak DONE
L_red / L_blue WONTDO
L_red(f > 1) DONE
F_blue / F_red DONE
A_red (e.g., (q_95 - q_50) / (q_50 - q_5)  DONE
v_red DONE
v_blue DONE
TODO: EW Full line


with
FWHM – FWHM of peak
F – flux of peak
L – integrated flux of peak
q – percentile
v – peak position
"""
<|MERGE_RESOLUTION|>--- conflicted
+++ resolved
@@ -26,7 +26,7 @@
     galaxy_name = ''
     data = None
     interp = None
-    errors = None
+    errs = None
     # mask = None
     smoothed = None
     num_realizations = 1000
@@ -73,12 +73,6 @@
         self.z = summary['redshift']
         self.galaxy_name = summary['galaxyname']
         self.data = np.array(summary['transitions']['Ly alpha']['data'])
-<<<<<<< HEAD
-        self.errors = np.array(summary['transitions']['Ly alpha']['errs'])
-        self.wave = np.array(summary['transitions']['Ly alpha']['wave'])
-        self.mask = np.array(summary['transitions']['Ly alpha']['mask'])
-        self._cont_fit_params = summary['transitions']['Ly alpha']
-=======
         self.errs = np.array(summary['transitions']['Ly alpha']['errs'])
         self.wave = np.array(summary['transitions']['Ly alpha']['wave'])
         self.mask = np.array(summary['transitions']['Ly alpha']['mask'])
@@ -87,10 +81,7 @@
         except KeyError:
             self._cfp = summary[
                 'transitions']['Ly alpha']['continuum_fit_params']
-
-
         self._cont = self.wave * self._cfp['slope'] + self._cfp['intercept']
->>>>>>> aef421f1
 
     def _build_plot(self):
         self.fig = plt.figure(figsize=(8, 4))
